/**
 * Copyright (C) 2019 Patrice Brend'amour <patrice@brendamour.net>
 *
 * Licensed under the Apache License, Version 2.0 (the "License");
 * you may not use this file except in compliance with the License.
 * You may obtain a copy of the License at
 *
 *         http://www.apache.org/licenses/LICENSE-2.0
 *
 * Unless required by applicable law or agreed to in writing, software
 * distributed under the License is distributed on an "AS IS" BASIS,
 * WITHOUT WARRANTIES OR CONDITIONS OF ANY KIND, either express or implied.
 * See the License for the specific language governing permissions and
 * limitations under the License.
 */
package de.brendamour.jpasskit;

import java.io.Serializable;
import java.util.List;

import org.apache.commons.lang3.builder.ToStringBuilder;

import de.brendamour.jpasskit.enums.PKDataDetectorType;
import de.brendamour.jpasskit.enums.PKDateStyle;
import de.brendamour.jpasskit.enums.PKNumberStyle;
import de.brendamour.jpasskit.enums.PKTextAlignment;

public class PKField implements Cloneable, Serializable {

    private static final long serialVersionUID = -6362596567978565530L;

    protected String key;
    protected String label;
    protected Serializable value;
    /**
     * @since iOS 7.0
     */
    protected Serializable attributedValue;
    protected String changeMessage;
    protected PKTextAlignment textAlignment;

    /**
     * @since iOS 7.0
     */
    protected List<PKDataDetectorType> dataDetectorTypes;

    /*
     * Number Fields
     */
    protected String currencyCode;
    protected PKNumberStyle numberStyle;

    /*
     * Date Fields
     */
    protected PKDateStyle dateStyle;
    protected PKDateStyle timeStyle;
    protected Boolean isRelative;
    /**
     * @since iOS 7.0 Has to be null by default, since if it's set, iOS will validate the field as a date even the API consumer didn't want that.
     */
    protected Boolean ignoresTimeZone; // The key is optional, default value is null

    protected PKField() {
    }

    public String getKey() {
        return key;
    }

    public String getLabel() {
        return label;
    }

    public Serializable getValue() {
        return value;
    }

<<<<<<< HEAD
    public void setValue(final Object value) {
        if(value instanceof String || value instanceof Number || value instanceof Date) {
            this.value = (Serializable) value;
        } else {
            this.value = null;
        }
    }

=======
>>>>>>> 7443b7d1
    public String getChangeMessage() {
        return changeMessage;
    }

    public PKTextAlignment getTextAlignment() {
        return textAlignment;
    }

    public String getCurrencyCode() {
        return currencyCode;
    }

    public PKNumberStyle getNumberStyle() {
        return numberStyle;
    }

    public PKDateStyle getDateStyle() {
        return dateStyle;
    }

    public PKDateStyle getTimeStyle() {
        return timeStyle;
    }

    public Boolean getIsRelative() {
        return isRelative;
    }

    public Serializable getAttributedValue() {
        return attributedValue;
    }

<<<<<<< HEAD
    public void setAttributedValue(final Object attributedValue) {
        if(attributedValue instanceof String || attributedValue instanceof Number || attributedValue instanceof Date) {
            this.attributedValue = (Serializable) attributedValue;
        } else {
            this.attributedValue = null;
        }
    }

=======
>>>>>>> 7443b7d1
    public List<PKDataDetectorType> getDataDetectorTypes() {
        return dataDetectorTypes;
    }

    public Boolean getIgnoresTimeZone() {
        return ignoresTimeZone;
    }

    @Override
    public String toString() {
        return ToStringBuilder.reflectionToString(this);
    }

    @Override
    protected PKField clone() {
        try {
            return (PKField) super.clone();
        } catch (CloneNotSupportedException ex) {
            throw new IllegalStateException("Failed to clone PKField instance", ex);
        }
    }

    public static PKFieldBuilder builder() {
        return new PKFieldBuilder();
    }

    public static PKFieldBuilder builder(PKField field) {
        return builder().of(field);
    }
}<|MERGE_RESOLUTION|>--- conflicted
+++ resolved
@@ -76,17 +76,6 @@
         return value;
     }
 
-<<<<<<< HEAD
-    public void setValue(final Object value) {
-        if(value instanceof String || value instanceof Number || value instanceof Date) {
-            this.value = (Serializable) value;
-        } else {
-            this.value = null;
-        }
-    }
-
-=======
->>>>>>> 7443b7d1
     public String getChangeMessage() {
         return changeMessage;
     }
@@ -119,17 +108,6 @@
         return attributedValue;
     }
 
-<<<<<<< HEAD
-    public void setAttributedValue(final Object attributedValue) {
-        if(attributedValue instanceof String || attributedValue instanceof Number || attributedValue instanceof Date) {
-            this.attributedValue = (Serializable) attributedValue;
-        } else {
-            this.attributedValue = null;
-        }
-    }
-
-=======
->>>>>>> 7443b7d1
     public List<PKDataDetectorType> getDataDetectorTypes() {
         return dataDetectorTypes;
     }
