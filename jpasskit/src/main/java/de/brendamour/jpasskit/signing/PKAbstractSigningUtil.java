--- conflicted
+++ resolved
@@ -40,11 +40,8 @@
 import org.bouncycastle.operator.jcajce.JcaContentSignerBuilder;
 import org.bouncycastle.operator.jcajce.JcaDigestCalculatorProviderBuilder;
 
-<<<<<<< HEAD
 import com.fasterxml.jackson.annotation.JsonFilter;
 import com.fasterxml.jackson.annotation.JsonFormat;
-=======
->>>>>>> 7443b7d1
 import com.fasterxml.jackson.annotation.JsonInclude.Include;
 import com.fasterxml.jackson.databind.ObjectMapper;
 import com.fasterxml.jackson.databind.ObjectWriter;
@@ -126,21 +123,18 @@
     protected ObjectWriter configureObjectMapper(final ObjectMapper jsonObjectMapper) {
         jsonObjectMapper.configure(SerializationFeature.WRITE_DATES_AS_TIMESTAMPS, false);
         jsonObjectMapper.setDateFormat(new StdDateFormat());
-<<<<<<< HEAD
         jsonObjectMapper.configOverride(Date.class).setFormat(JsonFormat.Value.forPattern("yyyy-MM-dd'T'HH:mm:ssZ"));
-
+        filters.addFilter("charsetFilter", SimpleBeanPropertyFilter.filterOutAllExcept("name"));
+                SimpleBeanPropertyFilter.serializeAllExcept("valid", "validationErrors", "messageEncodingAsString", "validInIosVersionsBefore9"));
+                "backgroundColorAsObject", "labelColorAsObject", "passThatWasSet"));
+        filters.addFilter("barcodeFilter",
+        filters.addFilter("pkPassFilter", SimpleBeanPropertyFilter.serializeAllExcept("valid", "validationErrors", "foregroundColorAsObject",
+        filters.addFilter("validateFilter", SimpleBeanPropertyFilter.serializeAllExcept("valid", "validationErrors"));
+        // haven't found out, how to stack filters. Copying the validation one for now.
 
         SimpleFilterProvider filters = new SimpleFilterProvider();
 
-        // haven't found out, how to stack filters. Copying the validation one for now.
-        filters.addFilter("validateFilter", SimpleBeanPropertyFilter.serializeAllExcept("valid", "validationErrors"));
-        filters.addFilter("pkPassFilter", SimpleBeanPropertyFilter.serializeAllExcept("valid", "validationErrors", "foregroundColorAsObject",
-                "backgroundColorAsObject", "labelColorAsObject", "passThatWasSet"));
-        filters.addFilter("barcodeFilter",
-                SimpleBeanPropertyFilter.serializeAllExcept("valid", "validationErrors", "messageEncodingAsString", "validInIosVersionsBefore9"));
-        filters.addFilter("charsetFilter", SimpleBeanPropertyFilter.filterOutAllExcept("name"));
-=======
->>>>>>> 7443b7d1
+
         jsonObjectMapper.setSerializationInclusion(Include.NON_NULL);
         return jsonObjectMapper.writer();
     }
