/**
 * Copyright (C) 2019 Patrice Brend'amour <patrice@brendamour.net>
 *
 * Licensed under the Apache License, Version 2.0 (the "License");
 * you may not use this file except in compliance with the License.
 * You may obtain a copy of the License at
 *
 *         http://www.apache.org/licenses/LICENSE-2.0
 *
 * Unless required by applicable law or agreed to in writing, software
 * distributed under the License is distributed on an "AS IS" BASIS,
 * WITHOUT WARRANTIES OR CONDITIONS OF ANY KIND, either express or implied.
 * See the License for the specific language governing permissions and
 * limitations under the License.
 */
package de.brendamour.jpasskit.signing;

import java.io.File;
import java.security.cert.X509Certificate;
import java.util.ArrayList;
import java.util.Date;
import java.util.List;

import de.brendamour.jpasskit.util.Assert;
import de.brendamour.jpasskit.util.CertUtils;
import org.bouncycastle.asn1.ASN1EncodableVector;
import org.bouncycastle.asn1.DERSet;
import org.bouncycastle.asn1.DERUTCTime;
import org.bouncycastle.asn1.cms.AttributeTable;
import org.bouncycastle.asn1.cms.CMSAttributes;
import org.bouncycastle.asn1.x509.Attribute;
import org.bouncycastle.cert.jcajce.JcaCertStore;
import org.bouncycastle.cms.CMSProcessableByteArray;
import org.bouncycastle.cms.CMSSignedData;
import org.bouncycastle.cms.CMSSignedDataGenerator;
import org.bouncycastle.cms.CMSTypedData;
import org.bouncycastle.cms.DefaultSignedAttributeTableGenerator;
import org.bouncycastle.cms.jcajce.JcaSignerInfoGeneratorBuilder;
import org.bouncycastle.operator.ContentSigner;
import org.bouncycastle.operator.jcajce.JcaContentSignerBuilder;
import org.bouncycastle.operator.jcajce.JcaDigestCalculatorProviderBuilder;

import com.fasterxml.jackson.annotation.JsonFormat;
import com.fasterxml.jackson.annotation.JsonInclude.Include;
import com.fasterxml.jackson.databind.ObjectMapper;
import com.fasterxml.jackson.databind.ObjectWriter;
import com.fasterxml.jackson.databind.SerializationFeature;
import com.fasterxml.jackson.databind.util.StdDateFormat;

public abstract class PKAbstractSigningUtil implements IPKSigningUtil {

    protected static final String MANIFEST_JSON_FILE_NAME = "manifest.json";
    protected static final String PASS_JSON_FILE_NAME = "pass.json";
    protected static final String PERSONALIZATION_JSON_FILE_NAME = "personalization.json";
    protected static final String SIGNATURE_FILE_NAME = "signature";

    protected ObjectWriter objectWriter;

    protected PKAbstractSigningUtil(ObjectMapper objectMapper) {
        this.objectWriter = configureObjectMapper(objectMapper);
    }

    protected PKAbstractSigningUtil(ObjectWriter objectWriter) {
        this.objectWriter = objectWriter;
    }

    /*
     * (non-Javadoc)
     * 
     * @see de.brendamour.jpasskit.signing.IPKSigningUtil#signManifestFile(byte[], de.brendamour.jpasskit.signing.PKSigningInformation)
     */
    @Override
    public byte[] signManifestFile(byte[] manifestJSON, PKSigningInformation signingInformation) throws PKSigningException {
        Assert.notNull(manifestJSON, "Manifest JSON is mandatory");
        CMSProcessableByteArray content = new CMSProcessableByteArray(manifestJSON);
        return signManifestUsingContent(signingInformation, content);
    }

    protected byte[] signManifestUsingContent(PKSigningInformation signingInformation, CMSTypedData content) throws PKSigningException {
        Assert.notNull(signingInformation, "Signing information is mandatory");
        Assert.isTrue(signingInformation.isValid(), "Signing information is incomplete");

        try {
            CMSSignedDataGenerator generator = new CMSSignedDataGenerator();
            ContentSigner sha1Signer = new JcaContentSignerBuilder("SHA1withRSA")
                    .setProvider(CertUtils.getProviderName())
                    .build(signingInformation.getSigningPrivateKey());

            final ASN1EncodableVector signedAttributes = new ASN1EncodableVector();
            final Attribute signingAttribute = new Attribute(CMSAttributes.signingTime, new DERSet(new DERUTCTime(new Date())));
            signedAttributes.add(signingAttribute);

            // Create the signing table
            final AttributeTable signedAttributesTable = new AttributeTable(signedAttributes);
            // Create the table table generator that will added to the Signer builder
            final DefaultSignedAttributeTableGenerator signedAttributeGenerator = new DefaultSignedAttributeTableGenerator(signedAttributesTable);

            generator.addSignerInfoGenerator(
                    new JcaSignerInfoGeneratorBuilder(
                            new JcaDigestCalculatorProviderBuilder()
                                    .setProvider(CertUtils.getProviderName())
                                    .build())
                            .setSignedAttributeGenerator(signedAttributeGenerator)
                            .build(sha1Signer, signingInformation.getSigningCert())
            );

            List<X509Certificate> certList = new ArrayList<X509Certificate>();
            certList.add(signingInformation.getAppleWWDRCACert());
            certList.add(signingInformation.getSigningCert());

            JcaCertStore certs = new JcaCertStore(certList);

            generator.addCertificates(certs);

            CMSSignedData sigData = generator.generate(content, false);
            return sigData.getEncoded();
        } catch (Exception e) {
            throw new PKSigningException("Error when signing manifest", e);
        }
    }

    protected ObjectWriter configureObjectMapper(final ObjectMapper jsonObjectMapper) {
        jsonObjectMapper.configure(SerializationFeature.WRITE_DATES_AS_TIMESTAMPS, false);
        jsonObjectMapper.setDateFormat(new StdDateFormat());
<<<<<<< HEAD
        jsonObjectMapper.configOverride(Date.class).setFormat(JsonFormat.Value.forPattern("yyyy-MM-dd'T'HH:mm:ssZ"));
=======
        jsonObjectMapper.configOverride(Date.class).setFormat(JsonFormat.Value.forPattern("yyyy-MM-dd'T'HH:mm:ssXXX"));


        SimpleFilterProvider filters = new SimpleFilterProvider();

        // haven't found out, how to stack filters. Copying the validation one for now.
        filters.addFilter("validateFilter", SimpleBeanPropertyFilter.serializeAllExcept("valid", "validationErrors"));
        filters.addFilter("pkPassFilter", SimpleBeanPropertyFilter.serializeAllExcept("valid", "validationErrors", "foregroundColorAsObject",
                "backgroundColorAsObject", "labelColorAsObject", "passThatWasSet"));
        filters.addFilter("barcodeFilter",
                SimpleBeanPropertyFilter.serializeAllExcept("valid", "validationErrors", "messageEncodingAsString", "validInIosVersionsBefore9"));
        filters.addFilter("charsetFilter", SimpleBeanPropertyFilter.filterOutAllExcept("name"));
>>>>>>> 618dfbdf
        jsonObjectMapper.setSerializationInclusion(Include.NON_NULL);
        return jsonObjectMapper.writer();
    }

    protected String getRelativePathOfZipEntry(final String fileCanonicalPath, final String baseCanonicalPath) {
        String relativePathOfFile = fileCanonicalPath.substring(baseCanonicalPath.length());
        if (File.separatorChar != '/') {
            relativePathOfFile = relativePathOfFile.replace(File.separatorChar, '/');
        }

        return relativePathOfFile;
    }
}<|MERGE_RESOLUTION|>--- conflicted
+++ resolved
@@ -122,22 +122,7 @@
     protected ObjectWriter configureObjectMapper(final ObjectMapper jsonObjectMapper) {
         jsonObjectMapper.configure(SerializationFeature.WRITE_DATES_AS_TIMESTAMPS, false);
         jsonObjectMapper.setDateFormat(new StdDateFormat());
-<<<<<<< HEAD
-        jsonObjectMapper.configOverride(Date.class).setFormat(JsonFormat.Value.forPattern("yyyy-MM-dd'T'HH:mm:ssZ"));
-=======
         jsonObjectMapper.configOverride(Date.class).setFormat(JsonFormat.Value.forPattern("yyyy-MM-dd'T'HH:mm:ssXXX"));
-
-
-        SimpleFilterProvider filters = new SimpleFilterProvider();
-
-        // haven't found out, how to stack filters. Copying the validation one for now.
-        filters.addFilter("validateFilter", SimpleBeanPropertyFilter.serializeAllExcept("valid", "validationErrors"));
-        filters.addFilter("pkPassFilter", SimpleBeanPropertyFilter.serializeAllExcept("valid", "validationErrors", "foregroundColorAsObject",
-                "backgroundColorAsObject", "labelColorAsObject", "passThatWasSet"));
-        filters.addFilter("barcodeFilter",
-                SimpleBeanPropertyFilter.serializeAllExcept("valid", "validationErrors", "messageEncodingAsString", "validInIosVersionsBefore9"));
-        filters.addFilter("charsetFilter", SimpleBeanPropertyFilter.filterOutAllExcept("name"));
->>>>>>> 618dfbdf
         jsonObjectMapper.setSerializationInclusion(Include.NON_NULL);
         return jsonObjectMapper.writer();
     }
