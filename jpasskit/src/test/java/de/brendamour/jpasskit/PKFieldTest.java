/**
 * Copyright (C) 2019 Patrice Brend'amour <patrice@brendamour.net>
 *
 * Licensed under the Apache License, Version 2.0 (the "License");
 * you may not use this file except in compliance with the License.
 * You may obtain a copy of the License at
 *
 *         http://www.apache.org/licenses/LICENSE-2.0
 *
 * Unless required by applicable law or agreed to in writing, software
 * distributed under the License is distributed on an "AS IS" BASIS,
 * WITHOUT WARRANTIES OR CONDITIONS OF ANY KIND, either express or implied.
 * See the License for the specific language governing permissions and
 * limitations under the License.
 */
package de.brendamour.jpasskit;

import java.math.BigDecimal;
import java.math.RoundingMode;
<<<<<<< HEAD
import java.util.Arrays;
=======
>>>>>>> 7443b7d1
import java.util.Date;

import org.testng.annotations.BeforeMethod;
import org.testng.annotations.Test;

import de.brendamour.jpasskit.enums.PKDataDetectorType;
import de.brendamour.jpasskit.enums.PKDateStyle;
import de.brendamour.jpasskit.enums.PKNumberStyle;
import de.brendamour.jpasskit.enums.PKTextAlignment;

import static org.assertj.core.api.Assertions.assertThat;

public class PKFieldTest {

    private static final String KEY = "key";
    private static final String VALUE_TEXT = "some Text";
    private static final Number VALUE_NUMBER = 43;
    private static final Date VALUE_DATE = new Date();
    private static final String CHANGEMESSAGE = "Changed %@";
    private static final String LABEL = "Label";
    private static final BigDecimal VALUE_CURRENCY = new BigDecimal("25.20").setScale(2, RoundingMode.HALF_UP);
    private static final String CURRENCYCODE = "EUR";
    private static final String ATTRIBUTED_VALUE = "<a href='http://example.com/customers/123'>Edit my profile</a>";

    private PKFieldBuilder builder;

    @BeforeMethod
    public void prepareTest() {
        builder = PKField.builder();
    }

    @Test
    public void test_clone() {
        fillFieldsText();
        PKField field = builder.build();
        PKField copy = PKField.builder(field).build();

        assertThat(copy)
                .isNotSameAs(field)
                .isEqualToComparingFieldByFieldRecursively(field);

        assertThat(copy.getKey()).isEqualTo(KEY);
        assertThat(copy.getValue()).isEqualTo(VALUE_TEXT);
        assertThat(copy.getChangeMessage()).isEqualTo(CHANGEMESSAGE);
        assertThat(copy.getLabel()).isEqualTo(LABEL);
        assertThat(copy.getAttributedValue()).isEqualTo(ATTRIBUTED_VALUE);
        assertThat(copy.getDataDetectorTypes())
                .hasSize(1)
                .containsExactly(PKDataDetectorType.PKDataDetectorTypeAddress);
    }

    @Test
    public void test_getters_Text() {
        fillFieldsText();
        assertThat(builder.isValid()).isTrue();

        PKField field = builder.build();
        assertThat(field.getKey()).isEqualTo(KEY);
        assertThat(field.getValue()).isEqualTo(VALUE_TEXT);
        assertThat(field.getChangeMessage()).isEqualTo(CHANGEMESSAGE);
        assertThat(field.getLabel()).isEqualTo(LABEL);
        assertThat(field.getAttributedValue()).isEqualTo(ATTRIBUTED_VALUE);
        assertThat(field.getDataDetectorTypes())
                .hasSize(1)
                .containsExactly(PKDataDetectorType.PKDataDetectorTypeAddress);
    }

    @Test
    public void test_getters_Currency() {
        fillFieldsCurrency();

        assertThat(builder.isValid()).isTrue();
        assertThat(builder.build().getValue()).isEqualTo(VALUE_CURRENCY);
    }

    @Test
<<<<<<< HEAD
    public void test_GetterSetter_Number() {
        fillFieldsText();
        pkField.setValue(VALUE_NUMBER);

        Assert.assertEquals(pkField.getKey(), KEY);
        Assert.assertEquals(pkField.getValue(), VALUE_NUMBER);
        Assert.assertEquals(pkField.getChangeMessage(), CHANGEMESSAGE);
        Assert.assertEquals(pkField.getLabel(), LABEL);
        Assert.assertEquals(pkField.getAttributedValue(), ATTRIBUTED_VALUE);
        Assert.assertEquals(pkField.getDataDetectorTypes().size(), 1);
        Assert.assertTrue(pkField.isValid());

    }

    @Test
    public void test_GetterSetter_Date() {
        fillFieldsText();
        pkField.setValue(VALUE_DATE);

        Assert.assertEquals(pkField.getKey(), KEY);
        Assert.assertEquals(pkField.getValue(), VALUE_DATE);
        Assert.assertEquals(pkField.getChangeMessage(), CHANGEMESSAGE);
        Assert.assertEquals(pkField.getLabel(), LABEL);
        Assert.assertEquals(pkField.getAttributedValue(), ATTRIBUTED_VALUE);
        Assert.assertEquals(pkField.getDataDetectorTypes().size(), 1);
        Assert.assertTrue(pkField.isValid());

    }

    @Test
    public void test_GetterSetter_NoKey() {
        fillFieldsText();
        pkField.setKey(null);
=======
    public void test_getters_Number() {
        fillBasisFields();
        PKField field = builder.numberStyle(PKNumberStyle.PKNumberStyleDecimal)
                .textAlignment(PKTextAlignment.PKTextAlignmentCenter)
                .currencyCode("GBP")
                .isRelative(true)
                .build();
>>>>>>> 7443b7d1

        assertThat(field.getDateStyle()).isNull();
        assertThat(field.getTimeStyle()).isNull();
        assertThat(field.getIgnoresTimeZone()).isNull();

        assertThat(field.getNumberStyle()).isEqualTo(PKNumberStyle.PKNumberStyleDecimal);
        assertThat(field.getTextAlignment()).isEqualTo(PKTextAlignment.PKTextAlignmentCenter);
        assertThat(field.getCurrencyCode()).isEqualTo("GBP");
        assertThat(field.getIsRelative()).isTrue();
    }

    @Test
    public void test_getters_DateTime() {
        fillBasisFields();
        PKField field = builder.dateStyle(PKDateStyle.PKDateStyleMedium)
                .timeStyle(PKDateStyle.PKDateStyleFull)
                .ignoresTimeZone(true)
                .build();

        assertThat(field.getDateStyle()).isEqualTo(PKDateStyle.PKDateStyleMedium);
        assertThat(field.getTimeStyle()).isEqualTo(PKDateStyle.PKDateStyleFull);
        assertThat(field.getIgnoresTimeZone()).isTrue();

        assertThat(field.getNumberStyle()).isNull();
        assertThat(field.getTextAlignment()).isNull();
        assertThat(field.getCurrencyCode()).isNull();
        assertThat(field.getIsRelative()).isNull();
    }

    @Test
    public void test_validation_NoKey() {
        fillFieldsText();
        builder.key(null);

        assertThat(builder.isValid()).isFalse();
    }

    @Test
    public void test_validation_EmptyKey() {
        fillFieldsText();
        builder.key("");

        assertThat(builder.isValid()).isFalse();
    }

    @Test
    public void test_validation_NoValue() {
        fillFieldsText();

        assertThat(builder.value((String) null).isValid()).isFalse();
        assertThat(builder.value((Integer) null).isValid()).isFalse();
        assertThat(builder.value((Float) null).isValid()).isFalse();
        assertThat(builder.value((Long) null).isValid()).isFalse();
        assertThat(builder.value((Double) null).isValid()).isFalse();
        assertThat(builder.value((BigDecimal) null).isValid()).isFalse();
        assertThat(builder.value((Date) null).isValid()).isFalse();
    }

    @Test
    public void test_validation_CurrencyAndNumberFormatSet() {
        fillFieldsCurrency();
        builder.numberStyle(PKNumberStyle.PKNumberStyleDecimal);

        assertThat(builder.isValid()).isFalse();
    }

    @Test
    public void test_validation_CurrencyAndDateStyleSet() {
        fillFieldsCurrency();
        builder.dateStyle(PKDateStyle.PKDateStyleFull);

        assertThat(builder.isValid()).isFalse();
    }

    @Test
    public void test_validation_CurrencyAndTimeStyleSet() {
        fillFieldsCurrency();
        builder.timeStyle(PKDateStyle.PKDateStyleFull);

        assertThat(builder.isValid()).isFalse();
    }

    @Test
    public void test_validation_CurrencyAndValueNotANumber() {
        fillFieldsCurrency();
        builder.value("2.20");

        assertThat(builder.isValid()).isFalse();
    }

    @Test
    public void test_validation_NumberAndDateStyleSet() {
        fillBasisFields();
        builder.numberStyle(PKNumberStyle.PKNumberStyleDecimal)
                .dateStyle(PKDateStyle.PKDateStyleFull);

        assertThat(builder.isValid()).isFalse();
    }

    @Test
    public void test_validation_ChangeMessageWithNoPlaceholder() {
        fillBasisFields();
        builder.changeMessage("Change");

        assertThat(builder.isValid()).isFalse();
    }

    @Test
    public void test_toString() {
        fillFieldsText();
        PKField field = builder.build();
        assertThat(field.toString())
                .contains(KEY)
                .contains(CHANGEMESSAGE)
                .contains(LABEL)
                .contains(VALUE_TEXT)
                .contains(ATTRIBUTED_VALUE);
    }

    private void fillFieldsText() {
        fillBasisFields();
        builder.value(VALUE_TEXT)
                .dataDetectorType(PKDataDetectorType.PKDataDetectorTypeAddress);
    }

    private void fillBasisFields() {
        builder.key(KEY)
                .changeMessage(CHANGEMESSAGE)
                .label(LABEL)
                .attributedValue(ATTRIBUTED_VALUE);
    }

    private void fillFieldsCurrency() {
        fillBasisFields();
        builder.value(VALUE_CURRENCY)
                .currencyCode(CURRENCYCODE);
    }
}<|MERGE_RESOLUTION|>--- conflicted
+++ resolved
@@ -17,10 +17,6 @@
 
 import java.math.BigDecimal;
 import java.math.RoundingMode;
-<<<<<<< HEAD
-import java.util.Arrays;
-=======
->>>>>>> 7443b7d1
 import java.util.Date;
 
 import org.testng.annotations.BeforeMethod;
@@ -97,41 +93,6 @@
     }
 
     @Test
-<<<<<<< HEAD
-    public void test_GetterSetter_Number() {
-        fillFieldsText();
-        pkField.setValue(VALUE_NUMBER);
-
-        Assert.assertEquals(pkField.getKey(), KEY);
-        Assert.assertEquals(pkField.getValue(), VALUE_NUMBER);
-        Assert.assertEquals(pkField.getChangeMessage(), CHANGEMESSAGE);
-        Assert.assertEquals(pkField.getLabel(), LABEL);
-        Assert.assertEquals(pkField.getAttributedValue(), ATTRIBUTED_VALUE);
-        Assert.assertEquals(pkField.getDataDetectorTypes().size(), 1);
-        Assert.assertTrue(pkField.isValid());
-
-    }
-
-    @Test
-    public void test_GetterSetter_Date() {
-        fillFieldsText();
-        pkField.setValue(VALUE_DATE);
-
-        Assert.assertEquals(pkField.getKey(), KEY);
-        Assert.assertEquals(pkField.getValue(), VALUE_DATE);
-        Assert.assertEquals(pkField.getChangeMessage(), CHANGEMESSAGE);
-        Assert.assertEquals(pkField.getLabel(), LABEL);
-        Assert.assertEquals(pkField.getAttributedValue(), ATTRIBUTED_VALUE);
-        Assert.assertEquals(pkField.getDataDetectorTypes().size(), 1);
-        Assert.assertTrue(pkField.isValid());
-
-    }
-
-    @Test
-    public void test_GetterSetter_NoKey() {
-        fillFieldsText();
-        pkField.setKey(null);
-=======
     public void test_getters_Number() {
         fillBasisFields();
         PKField field = builder.numberStyle(PKNumberStyle.PKNumberStyleDecimal)
@@ -139,7 +100,6 @@
                 .currencyCode("GBP")
                 .isRelative(true)
                 .build();
->>>>>>> 7443b7d1
 
         assertThat(field.getDateStyle()).isNull();
         assertThat(field.getTimeStyle()).isNull();
